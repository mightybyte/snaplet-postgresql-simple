--- conflicted
+++ resolved
@@ -1,9 +1,5 @@
 name:           snaplet-postgresql-simple
-<<<<<<< HEAD
 version:        0.2.1
-=======
-version:        0.2.0.2
->>>>>>> 972bf877
 synopsis:       postgresql-simple snaplet for the Snap Framework
 description:    This snaplet contains support for using the Postgresql
                 database with a Snap Framework application via the
