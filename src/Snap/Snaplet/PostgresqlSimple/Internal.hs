--- conflicted
+++ resolved
@@ -6,10 +6,8 @@
 module Snap.Snaplet.PostgresqlSimple.Internal where
 
 import           Control.Monad.IO.Class
-<<<<<<< HEAD
+import           Control.Monad.Trans
 import           Control.Monad.Trans.Control (MonadBaseControl(..), control)
-=======
-import           Control.Monad.Trans
 import           Control.Monad.Trans.Identity
 import           Control.Monad.Trans.List
 import           Control.Monad.Trans.Maybe
@@ -20,7 +18,6 @@
 import qualified Control.Monad.Trans.State.Strict as SS
 import qualified Control.Monad.Trans.Writer.Lazy as LW
 import qualified Control.Monad.Trans.Writer.Strict as SW
->>>>>>> 11698898
 import           Data.ByteString (ByteString)
 import           Data.Monoid
 import           Data.Pool
